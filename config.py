--- conflicted
+++ resolved
@@ -8,13 +8,10 @@
 ################################################################
 # Configurations for processing
 ################################################################
-<<<<<<< HEAD
-base_results_directory = "/data/alfa/test_pipeline/results"
-=======
+#base_results_directory = "/data/alfa/test_pipeline/results"
 results_directory_host = "lore2" # Set to None to not create 
                                  # results dir and copy via ssh.
 base_results_directory = "/exports/data7/PALFA/test_new_pipeline/"
->>>>>>> 10710eaf
 base_working_directory = "/exports/scratch/PALFA/"    
 zaplist = "/homes/borgii/plazar/research/PALFA/pipeline2.0/PALFA.zaplist"
 log_dir = "/homes/borgii/snipka/dev/pipeline2.0/log/"
