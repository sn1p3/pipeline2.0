--- conflicted
+++ resolved
@@ -14,16 +14,12 @@
 import shutil
 import pprint
 
-<<<<<<< HEAD
-import sqlite3
 import logging
-=======
 import PBSQuery
-
 import datafile
 import config
 import dev
->>>>>>> 10710eaf
+
 
 from mailer import ErrorMailer
 
@@ -439,46 +435,7 @@
         self.log = JobLog(self.logfilenm, self)
         self.status = self.NEW_JOB
 
-<<<<<<< HEAD
-    #Base on filename to be processed returns a full path of
-    #presto output directory for results of search
-    def get_output_dir(self,in_datafiles=None):
-        if not in_datafiles:
-            in_datafiles = self.datafiles
-        #TODO: are these needed
-        if isinstance(in_datafiles, list):
-            filename=in_datafiles[0]
-        elif isinstance(in_datafiles, string):
-            filename=in_datafiles
-        else:
-            raise Exception('Could not get input filename(s)')
-
-        if not os.path.isfile(filename):
-	    print "------------"+ filename
-	    raise Exception('File with the given path doesn\'t exists.')
-        elif not filename.endswith(".fits"):
-            raise Exception('Unrecognized input file extension.')
-
-
-        """for the file: p2030.20100810.B2020+28.b0s0g0.00100.fits
-            rawdata basename: p2030.20100810.B2020+28.b0s0g0.00100
-            beam number: 0 (from b0)
-            processing date: (not from file name)
-            mjd: (Read from the file header using the psrfits module.)
-        """
-        print "----->"+ filename
-        basename=os.path.basename(filename)
-        rawdata_basename=basename[:len(basename)-5]
-        #TODO: use beam_num for prest_out_dir
-        parsed=psrfits.SpectraInfo([filename])
-        imjd, fmjd=psrfits.DATEOBS_to_MJD(parsed.date_obs)
-        mjdtmp="%.14f" % fmjd
-        MJD="%5d.%14s" % (imjd, mjdtmp[2:])
-        try:
-            beam_num = parsed.beam_id #int(basename[len(basename)-16:len(basename)-15])
-        except ValueError:
-            raise Exception("Could not determine raw file's beam number.")
-=======
+
     def get_output_dir(self):
         """Generate path to output job's results.
             
@@ -497,7 +454,6 @@
         mjd = int(data.timestamp_mjd)
         beam_num = data.beam_id
         obs_name = data.obs_name
->>>>>>> 10710eaf
         
         proc_date=datetime.datetime.now().strftime('%y%m%d')
         
